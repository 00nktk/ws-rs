//! Lightweight, event-driven WebSockets for Rust.
#![deny(
    missing_copy_implementations,
    trivial_casts, trivial_numeric_casts,
    unstable_features,
    unused_import_braces)]

extern crate httparse;
extern crate mio;
extern crate sha1;
extern crate rand;
extern crate url;
extern crate slab;
#[cfg(feature="ssl")] extern crate openssl;
#[macro_use] extern crate log;

mod result;
mod connection;
mod handler;
mod factory;
mod frame;
mod message;
mod handshake;
mod protocol;
mod communication;
mod io;
mod stream;

#[cfg(feature="permessage-deflate")]
pub mod deflate;

pub mod util;

pub use factory::Factory;
pub use handler::Handler;

pub use result::{Result, Error};
pub use result::Kind as ErrorKind;
pub use message::Message;
pub use communication::Sender;
pub use frame::Frame;
pub use protocol::{CloseCode, OpCode};
pub use handshake::{Handshake, Request, Response};

use std::fmt;
use std::default::Default;
use std::net::ToSocketAddrs;
use mio::EventLoopBuilder;
use std::borrow::Borrow;

/// A utility function for setting up a WebSocket server.
///
/// # Safety
///
/// This function blocks until the EventLoop finishes running. Avoid calling this method within
/// another WebSocket handler.
///
/// # Examples
///
/// ```no_run
/// use ws::listen;
///
/// listen("127.0.0.1:3012", |out| {
///     move |msg| {
///        out.send(msg)
///    }
/// }).unwrap()
/// ```
///
pub fn listen<A, F, H>(addr: A, factory: F) -> Result<()>
    where
        A: ToSocketAddrs + fmt::Debug,
        F: FnMut(Sender) -> H,
        H: Handler,
{
    let ws = try!(WebSocket::new(factory));
    try!(ws.listen(addr));
    Ok(())
}

/// A utility function for setting up a WebSocket client.
///
/// # Safety
///
/// This function blocks until the EventLoop finishes running. Avoid calling this method within
/// another WebSocket handler. If you need to establish a connection from inside of a handler,
/// use the `connect` method on the Sender.
///
/// # Examples
///
/// ```no_run
/// use ws::{connect, CloseCode};
///
/// connect("ws://127.0.0.1:3012", |out| {
///     out.send("Hello WebSocket").unwrap();
///
///     move |msg| {
///         println!("Got message: {}", msg);
///         out.close(CloseCode::Normal)
///     }
/// }).unwrap()
/// ```
///
pub fn connect<U, F, H>(url: U, factory: F) -> Result<()>
    where
        U: Borrow<str>,
        F: FnMut(Sender) -> H,
        H: Handler
{
    let mut ws = try!(WebSocket::new(factory));
    let parsed = try!(
        url::Url::parse(url.borrow())
            .map_err(|err| Error::new(
                ErrorKind::Internal,
                format!("Unable to parse {} as url due to {:?}", url.borrow(), err))));
    try!(ws.connect(parsed));
    try!(ws.run());
    Ok(())
}

/// WebSocket settings
#[derive(Debug, Clone, Copy)]
pub struct Settings {
    /// The maximum number of connections that this WebSocket will support.
    /// The default setting is low and should be increased when expecting more
    /// connections because this is a hard limit and no new connections beyond
    /// this limit can be made until an old connection is dropped.
    /// Default: 100
    pub max_connections: usize,
    /// Whether to panic when unable to establish a new TCP connection.
    /// Default: false
    pub panic_on_new_connection: bool,
    /// Whether to panic when a shutdown of the WebSocket is requested.
    /// Default: false
    pub panic_on_shutdown: bool,
    /// The maximum number of fragments the connection can handle without reallocating.
    /// Default: 10
    pub fragments_capacity: usize,
    /// Whether to reallocate when `fragments_capacity` is reached. If this is false,
    /// a Capacity error will be triggered instead.
    /// Default: true
    pub fragments_grow: bool,
    /// The maximum length of outgoing frames. Messages longer than this will be fragmented.
    /// Default: 65,535
    pub fragment_size: usize,
    /// The size of the incoming buffer. A larger buffer uses more memory but will allow for fewer
    /// reallocations.
    /// Default: 2048
    pub in_buffer_capacity: usize,
    /// Whether to reallocate the incoming buffer when `in_buffer_capacity` is reached. If this is
    /// false, a Capacity error will be triggered instead.
    /// Default: true
    pub in_buffer_grow: bool,
    /// The size of the outgoing buffer. A larger buffer uses more memory but will allow for fewer
    /// reallocations.
    /// Default: 2048
    pub out_buffer_capacity: usize,
    /// Whether to reallocate the incoming buffer when `out_buffer_capacity` is reached. If this is
    /// false, a Capacity error will be triggered instead.
    /// Default: true
    pub out_buffer_grow: bool,
    /// Whether to panic when an Internal error is encountered. Internal errors should generally
    /// not occur, so this setting defaults to true as a debug measure, whereas production
    /// applications should consider setting it to false.
    /// Default: true
    pub panic_on_internal: bool,
    /// Whether to panic when a Capacity error is encountered.
    /// Default: false
    pub panic_on_capacity: bool,
    /// Whether to panic when a Protocol error is encountered.
    /// Default: false
    pub panic_on_protocol: bool,
    /// Whether to panic when an Encoding error is encountered.
    /// Default: false
    pub panic_on_encoding: bool,
    /// Whether to panic when an Io error is encountered.
    /// Default: false
    pub panic_on_io: bool,
    /// Whether to panic when a Timer error is encountered.
    /// Default: false
    pub panic_on_timeout: bool,
    /// Whether to shutdown the eventloop when an interrupt is received.
    /// Default: true
    pub shutdown_on_interrupt: bool,
    /// The WebSocket protocol requires frames sent from client endpoints to be masked as a
    /// security and sanity precaution. Enforcing this requirement, which may be removed at some
    /// point may cause incompatibilities. If you need the extra security, set this to true.
    /// Default: false
    pub masking_strict: bool,
    /// The WebSocket protocol requires clients to verify the key returned by a server to ensure
    /// that the server and all intermediaries can perform the protocol. Verifying the key will
    /// consume processing time and other resources with the benifit that we can fail the
    /// connection early. The default in WS-RS is to accept any key from the server and instead
    /// fail late if a protocol error occurs. Change this setting to enable key verification.
    /// Default: false
    pub key_strict: bool,
    /// The WebSocket protocol requires clients to perform an opening handshake using the HTTP
    /// GET method for the request. However, since only WebSockets are supported on the connection,
    /// verifying the method of handshake requests is not always necessary. To enforce the
    /// requirement that handshakes begin with a GET method, set this to true.
    /// Default: false
    pub method_strict: bool,
    /// Indicate whether server connections should use ssl encryption when accepting connections.
    /// Setting this to true means that clients should use the `wss` scheme to connect to this
    /// server. Note that using this flag will in general necessitate overriding the
    /// `Handler::build_ssl` method in order to provide the details of the ssl context. It may be
    /// simpler for most users to use a reverse proxy such as nginx to provide server side
    /// encryption.
    ///
    /// Default: false
    pub encrypt_server: bool,
}

impl Default for Settings {

    fn default() -> Settings {
        Settings {
            max_connections: 100,
            panic_on_new_connection: false,
            panic_on_shutdown: false,
            fragments_capacity: 10,
            fragments_grow: true,
            fragment_size: u16::max_value() as usize,
            in_buffer_capacity: 2048,
            in_buffer_grow: true,
            out_buffer_capacity: 2048,
            out_buffer_grow: true,
            panic_on_internal: true,
            panic_on_capacity: false,
            panic_on_protocol: false,
            panic_on_encoding: false,
            panic_on_io: false,
            panic_on_timeout: false,
            shutdown_on_interrupt: true,
            masking_strict: false,
            key_strict: false,
            method_strict: false,
            encrypt_server: false,
        }
    }
}


/// The WebSocket struct. A WebSocket can support multiple incoming and outgoing connections.
pub struct WebSocket<F>
    where F: Factory
{
    event_loop: io::Loop<F>,
    handler: io::Handler<F>,
}

impl<F> WebSocket<F>
    where F: Factory
{
    /// Create a new WebSocket using the given Factory to create handlers.
    pub fn new(factory: F) -> Result<WebSocket<F>> {
        let settings = Settings::default();
<<<<<<< HEAD
        let mut config = EventLoopBuilder::default();
=======
        let mut config = EventLoopConfig::new();
>>>>>>> 4b4494b0
        config.notify_capacity(settings.max_connections * 5);  // every handler can do 5 things at once
        Ok(WebSocket {
            event_loop: try!(config.build()),
            handler: io::Handler::new(factory, settings),
        })
    }

    /// Create a new WebSocket with a Factory and use the event loop config to
    /// configure the event loop.
    pub fn with_config(factory: F, config: EventLoopBuilder) -> Result<WebSocket<F>> {
        warn!("The with_config method is deprecated and will be removed in a future version.");
        Ok(WebSocket {
            event_loop: try!(config.build()),
            handler: io::Handler::new(factory, Settings::default()),
        })
    }

    /// Consume the WebSocket and listen for new connections on the specified address.
    ///
    /// # Safety
    ///
    /// This method will block until the event loop finishes running.
    pub fn listen<A>(mut self, addr_spec: A) -> Result<WebSocket<F>>
        where A: ToSocketAddrs + fmt::Debug
    {
        let mut result = Err(Error::new(ErrorKind::Internal, format!("Unable to listen on {:?}", addr_spec)));

        for addr in try!(addr_spec.to_socket_addrs()) {
            result = self.handler.listen(&mut self.event_loop, &addr).map(|_| ());
            if result.is_ok() {
                info!("Listening for new connections on {}.", addr);
                return self.run()
            }
        }

        result.map(|_| self)
    }

    /// Queue an outgoing connection on this WebSocket. This method may be called multiple times,
    /// but the actuall connections will not be established until after `run` is called.
    pub fn connect(&mut self, url: url::Url) -> Result<&mut WebSocket<F>> {
        let sender = Sender::new(io::ALL, self.event_loop.channel());
        info!("Queuing connection to {}", url);
        try!(sender.connect(url));
        Ok(self)
    }

    /// Run the WebSocket. This will run the encapsulated event loop blocking until the WebSocket
    /// is shutdown.
    pub fn run(mut self) -> Result<WebSocket<F>> {
        try!(self.event_loop.run(&mut self.handler));
        Ok(self)
    }

    /// Get a Sender that can be used to send messages on all connections.
    /// Calling `send` on this Sender is equivalent to calling `broadcast`.
    /// Calling `shutdown` on this Sender will shudown the WebSocket even if no connections have
    /// been established.
    #[inline]
    pub fn broadcaster(&self) -> Sender {
        Sender::new(io::ALL, self.event_loop.channel())
    }
}

/// Utility for constructing a WebSocket from various settings.
#[derive(Debug)]
pub struct Builder {
    event_builder: Option<EventLoopBuilder>,
    settings: Settings,
}

// TODO: add convenience methods for each setting
impl Builder {
    /// Create a new Builder with default settings.
    pub fn new() -> Builder {
        Builder {
            event_builder: None,
            settings: Settings::default(),
        }
    }

    /// Build a WebSocket using this builder and a factory.
    /// It is possible to use the same builder to create multiple WebSockets.
    pub fn build<F>(&self, factory: F) -> Result<WebSocket<F>>
        where F: Factory
    {
        let mut event_builder: EventLoopBuilder;

        if let Some(ref config) = self.event_builder {
            event_builder = config.clone();
        } else {
<<<<<<< HEAD
            event_builder = EventLoopBuilder::default();
            event_builder.notify_capacity(self.settings.max_connections * 5);
=======
            event_config = EventLoopConfig::new();
            event_config.notify_capacity(self.settings.max_connections * 5);
>>>>>>> 4b4494b0
        }
        Ok(WebSocket {
            event_loop: try!(event_builder.build()),
            handler: io::Handler::new(factory, self.settings),
        })
    }

    /// Set the EventLoopBuilder to use with this WebSocket. If this is not set
    /// the builder will use a default EventLoopBuilder based on other settings.
    pub fn with_builder(&mut self, builder: EventLoopBuilder) -> &mut Builder {
        self.event_builder = Some(builder);
        self
    }

    /// Set the WebSocket settings to use.
    pub fn with_settings(&mut self, settings: Settings) -> &mut Builder {
        self.settings = settings;
        self
    }
}<|MERGE_RESOLUTION|>--- conflicted
+++ resolved
@@ -255,11 +255,7 @@
     /// Create a new WebSocket using the given Factory to create handlers.
     pub fn new(factory: F) -> Result<WebSocket<F>> {
         let settings = Settings::default();
-<<<<<<< HEAD
         let mut config = EventLoopBuilder::default();
-=======
-        let mut config = EventLoopConfig::new();
->>>>>>> 4b4494b0
         config.notify_capacity(settings.max_connections * 5);  // every handler can do 5 things at once
         Ok(WebSocket {
             event_loop: try!(config.build()),
@@ -351,13 +347,8 @@
         if let Some(ref config) = self.event_builder {
             event_builder = config.clone();
         } else {
-<<<<<<< HEAD
             event_builder = EventLoopBuilder::default();
             event_builder.notify_capacity(self.settings.max_connections * 5);
-=======
-            event_config = EventLoopConfig::new();
-            event_config.notify_capacity(self.settings.max_connections * 5);
->>>>>>> 4b4494b0
         }
         Ok(WebSocket {
             event_loop: try!(event_builder.build()),
